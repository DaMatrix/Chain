--- conflicted
+++ resolved
@@ -28,19 +28,6 @@
     }
 }
 
-<<<<<<< HEAD
-/// A user-friendly construction struct for a TxIn
-#[derive(Clone, Debug, PartialEq, Eq, Serialize, Deserialize)]
-#[serde(deny_unknown_fields)]
-pub struct TxConstructor {
-    pub previous_out: OutPoint,
-    pub signatures: Vec<Signature>,
-    pub pub_keys: Vec<PublicKey>,
-    pub address_version: Option<u64>,
-}
-
-=======
->>>>>>> d7d3843e
 /// An outpoint - a combination of a transaction hash and an index n into its vout
 #[derive(Clone, Debug, Eq, PartialEq, Hash, Ord, PartialOrd, Serialize, Deserialize, Encode, Decode)]
 #[serde(deny_unknown_fields)]
