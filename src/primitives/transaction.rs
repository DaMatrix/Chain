--- conflicted
+++ resolved
@@ -33,12 +33,6 @@
 #[derive(Clone, Debug, PartialEq, Eq, Serialize, Deserialize)]
 pub struct TxConstructor {
     pub previous_out: OutPoint,
-<<<<<<< HEAD
-    pub address_version: Option<u64>,
-=======
-    pub signatures: Vec<Signature>,
-    pub pub_keys: Vec<PublicKey>,
->>>>>>> 5bc9cc06
 }
 
 /// An outpoint - a combination of a transaction hash and an index n into its vout
