--- conflicted
+++ resolved
@@ -6,18 +6,8 @@
 use crate::primitives::asset::{Asset, TokenAmount};
 use crate::primitives::transaction::*;
 use crate::script::lang::{ConditionStack, Script, Stack};
-<<<<<<< HEAD
-use crate::script::{OpCodes, StackEntry};
-use crate::utils::error_utils::*;
-use crate::utils::transaction_utils::construct_address;
-=======
 use crate::script::{OpCodes, ScriptError, StackEntry};
 use crate::utils::transaction_utils::construct_address;
-use bincode::de;
-use bincode::serialize;
-use bytes::Bytes;
-use hex::encode;
->>>>>>> 48030e6b
 use std::collections::BTreeMap;
 use tracing::{debug, error, info, trace};
 use tracing_subscriber::field::debug;
@@ -413,41 +403,9 @@
 /// ### Arguments
 ///
 /// * `stack`  - mutable reference to the stack
-<<<<<<< HEAD
-pub fn op_cat(stack: &mut Stack) -> bool {
-    let (op, desc) = (OPCAT, OPCAT_DESC);
-    trace(op, desc);
-    let s2 = match stack.pop() {
-        Some(StackEntry::Bytes(s)) => s,
-        Some(_) => {
-            error_item_type(op);
-            return false;
-        }
-        _ => {
-            error_num_items(op);
-            return false;
-        }
-    };
-    let s1 = match stack.pop() {
-        Some(StackEntry::Bytes(s)) => s,
-        Some(_) => {
-            error_item_type(op);
-            return false;
-        }
-        _ => {
-            error_num_items(op);
-            return false;
-        }
-    };
-    if s1.len() + s2.len() > MAX_SCRIPT_ITEM_SIZE as usize {
-        error_item_size(op);
-        return false;
-    }
-=======
 pub fn op_cat(stack: &mut Stack) -> Result<(), ScriptError> {
     let s2 = pop_bytes(stack)?;
     let s1 = pop_bytes(stack)?;
->>>>>>> 48030e6b
     let cat = [s1, s2].concat();
     stack.push(StackEntry::Bytes(cat))
 }
@@ -459,69 +417,16 @@
 /// ### Arguments
 ///
 /// * `stack`  - mutable reference to the stack
-<<<<<<< HEAD
-pub fn op_substr(stack: &mut Stack) -> bool {
-    let (op, desc) = (OPSUBSTR, OPSUBSTR_DESC);
-    trace(op, desc);
-    let n2 = match stack.pop() {
-        Some(StackEntry::Num(n)) => n,
-        Some(_) => {
-            error_item_type(op);
-            return false;
-        }
-        _ => {
-            error_num_items(op);
-            return false;
-        }
-    };
-    let n1 = match stack.pop() {
-        Some(StackEntry::Num(n)) => n,
-        Some(_) => {
-            error_item_type(op);
-            return false;
-        }
-        _ => {
-            error_num_items(op);
-            return false;
-        }
-    };
-    let s = match stack.pop() {
-        Some(StackEntry::Bytes(s)) => s,
-        Some(_) => {
-            error_item_type(op);
-            return false;
-        }
-        _ => {
-            error_num_items(op);
-            return false;
-        }
-    };
-=======
 pub fn op_substr(stack: &mut Stack) -> Result<(), ScriptError> {
     let n2 = pop_num(stack)?;
     let n1 = pop_num(stack)?;
     let s = pop_bytes(stack)?;
->>>>>>> 48030e6b
     // TODO: As this was previously a hex string, the indices don't exactly correspond to what
     //       they did originally. However, I don't think there are any existing transactions
     //       on the chain which actually use this opcode, so I'm fairly confident it won't
     //       matter. Double-check that this is the case before merging!
-<<<<<<< HEAD
-    if n1 >= s.len() {
-        error_item_index(op);
-        return false;
-    }
-    if n2 > s.len() {
-        error_item_index(op);
-        return false;
-    }
-    if n1 + n2 > s.len() {
-        error_item_index(op);
-        return false;
-=======
     if n1 >= s.len() || n2 > s.len() || n1 + n2 > s.len() {
         return Err(ScriptError::SliceBounds(n1, n2, s.len()))
->>>>>>> 48030e6b
     }
     let substr = s[n1..n1 + n2].to_vec();
     stack.push(StackEntry::Bytes(substr))
@@ -580,25 +485,8 @@
 /// ### Arguments
 ///
 /// * `stack`  - mutable reference to the stack
-<<<<<<< HEAD
-pub fn op_size(stack: &mut Stack) -> bool {
-    let (op, desc) = (OPSIZE, OPSIZE_DESC);
-    trace(op, desc);
-    let len = match stack.last() {
-        Some(StackEntry::Bytes(s)) => s.len(),
-        Some(_) => {
-            error_item_type(op);
-            return false;
-        }
-        _ => {
-            error_num_items(op);
-            return false;
-        }
-    };
-=======
 pub fn op_size(stack: &mut Stack) -> Result<(), ScriptError> {
     let len = peek_bytes(&stack)?.len();
->>>>>>> 48030e6b
     // TODO: As this was previously a hex string, the length doesn't exactly correspond to what
     //       it did originally. However, I don't think there are any existing transactions
     //       on the chain which actually use this opcode, so I'm fairly confident it won't
@@ -1116,37 +1004,16 @@
 /// ### Arguments
 ///
 /// * `stack`  - mutable reference to the stack
-<<<<<<< HEAD
-pub fn op_sha3(stack: &mut Stack) -> bool {
-    let (op, desc) = (OPSHA3, OPSHA3_DESC);
-    trace(op, desc);
-    let data = match stack.pop() {
-        Some(StackEntry::Signature(sig)) => sig.as_ref().to_owned(),
-        Some(StackEntry::PubKey(pk)) => pk.as_ref().to_owned(),
-        Some(StackEntry::Bytes(s)) => {
-=======
 pub fn op_sha3(stack: &mut Stack) -> Result<(), ScriptError> {
     let data = match stack.pop()? {
         StackEntry::Signature(sig) => sig.as_ref().to_owned(),
         StackEntry::PubKey(pk) => pk.as_ref().to_owned(),
         StackEntry::Bytes(s) => {
->>>>>>> 48030e6b
             // For legacy reasons, the hashed data is the hex representation of the data rather than
             // the data itself.
             hex::encode(&s).as_bytes().to_owned()
         },
-<<<<<<< HEAD
-        Some(_) => {
-            error_item_type(op);
-            return false;
-        }
-        _ => {
-            error_num_items(op);
-            return false;
-        }
-=======
         _ => return Err(ScriptError::ItemType),
->>>>>>> 48030e6b
     };
     let hash = sha3_256::digest(&data).to_vec();
     // TODO: Originally, the hash was converted back to hex!
@@ -1176,49 +1043,10 @@
 /// ### Arguments
 ///
 /// * `stack`  - mutable reference to the stack
-<<<<<<< HEAD
-pub fn op_checksig(stack: &mut Stack) -> bool {
-    let (op, desc) = (OPCHECKSIG, OPCHECKSIG_DESC);
-    trace(op, desc);
-    let pk = match stack.pop() {
-        Some(StackEntry::PubKey(pk)) => pk,
-        Some(_) => {
-            error_item_type(op);
-            return false;
-        }
-        _ => {
-            error_num_items(op);
-            return false;
-        }
-    };
-    let sig = match stack.pop() {
-        Some(StackEntry::Signature(sig)) => sig,
-        Some(_) => {
-            error_item_type(op);
-            return false;
-        }
-        _ => {
-            error_num_items(op);
-            return false;
-        }
-    };
-    let msg = match stack.pop() {
-        Some(StackEntry::Bytes(s)) => s,
-        Some(_) => {
-            error_item_type(op);
-            return false;
-        }
-        _ => {
-            error_num_items(op);
-            return false;
-        }
-    };
-=======
 pub fn op_checksig(stack: &mut Stack) -> Result<(), ScriptError> {
     let pk = pop_pubkey(stack)?;
     let sig = pop_sig(stack)?;
     let msg = pop_bytes(stack)?;
->>>>>>> 48030e6b
 
     // For legacy reasons, the signed message is the hex representation of the message rather than
     // the message itself.
@@ -1242,60 +1070,9 @@
 /// ### Arguments
 ///
 /// * `stack`  - mutable reference to the stack
-<<<<<<< HEAD
-pub fn op_checksigverify(stack: &mut Stack) -> bool {
-    let (op, desc) = (OPCHECKSIGVERIFY, OPCHECKSIGVERIFY_DESC);
-    trace(op, desc);
-    let pk = match stack.pop() {
-        Some(StackEntry::PubKey(pk)) => pk,
-        Some(_) => {
-            error_item_type(op);
-            return false;
-        }
-        _ => {
-            error_num_items(op);
-            return false;
-        }
-    };
-    let sig = match stack.pop() {
-        Some(StackEntry::Signature(sig)) => sig,
-        Some(_) => {
-            error_item_type(op);
-            return false;
-        }
-        _ => {
-            error_num_items(op);
-            return false;
-        }
-    };
-    let msg = match stack.pop() {
-        Some(StackEntry::Bytes(s)) => s,
-        Some(_) => {
-            error_item_type(op);
-            return false;
-        }
-        _ => {
-            error_num_items(op);
-            return false;
-        }
-    };
-
-    // For legacy reasons, the signed message is the hex representation of the message rather than
-    // the message itself.
-    let msg_hex = hex::encode(msg);
-
-    trace!("Signature: {:?}", msg_hex);
-    if (!sign::verify_detached(&sig, msg_hex.as_bytes(), &pk)) {
-        trace!("Signature verification failed");
-        error_invalid_signature(op);
-        return false;
-    }
-    true
-=======
 pub fn op_checksigverify(stack: &mut Stack) -> Result<(), ScriptError> {
     op_checksig(stack)?;
     op_verify(stack)
->>>>>>> 48030e6b
 }
 
 /// OP_CHECKMULTISIG: Pushes ONE onto the stack if the m-of-n multi-signature is valid, ZERO otherwise
