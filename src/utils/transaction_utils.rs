--- conflicted
+++ resolved
@@ -691,13 +691,9 @@
     use crate::crypto::sign_ed25519::{self as sign, Signature};
     use crate::primitives::address::P2PKHAddress;
     use crate::primitives::asset::{AssetValues, ItemAsset, TokenAmount};
-<<<<<<< HEAD
     use crate::script::{OpCodes, ScriptError};
     use crate::utils::Placeholder;
-=======
-    use crate::script::OpCodes;
     use crate::utils::IntoArray;
->>>>>>> b7287798
     use crate::utils::script_utils::{tx_has_valid_p2sh_script, tx_outs_are_valid};
 
     fn test_construct_valid_inputs() -> (Vec<TxInConstructor<'static>>, String, BTreeMap<OutPoint, (PublicKey, SecretKey)>) {
@@ -1265,13 +1261,6 @@
 
         let tx_outs = [];
 
-<<<<<<< HEAD
-        let signatures = [
-            "660e4698d817d409feb209699b15935048c8b3c4ac86a23f25b05aa32fb8b87e7cd029b83220d31a0b2717bd63b47a320a7728355d7fae43a665d6e27743e20d",
-            "fd107c9446cdcbd8fbb0d6b88c73067c9bd15de03fff677b0129acf1bd2d14a5ab8a63c7eb6fe8c5acc4b44b033744760847194a15b006368d178c85243d0605", 
-            "e1a436bbfcb3e411be1ce6088cdb4c39d7e79f8fe427943e74307e43864fd0f6ef26123f1439b92c075edd031d17feb4dd265c6fcc2e5ed571df48a03c396100",
-        ];
-=======
         let secret_keys = [
             "3053020101300506032b65700422042048dda5bbe9171a6656206ec56c595c5834b6cf38c5fe71bcb44fe43833aee9dfa1230321004a423a99c7d946e88da185f8f400e41cee388a95ecedc8603136de50aea12182",
             "3053020101300506032b657004220420b875632ccf606eef2397124e6c2febf24e91a89b43c6bf762c8e9ea61a48e9a9a1230321002a698271b680fd389ca2dc4823a8084065b2554caf0753b5ddc57a750564b1d4",
@@ -1285,7 +1274,6 @@
             "9c0ef4c0a453f41c3887b29c32a057956adcc4104e226a5f8d601b7dd9f3c6889a963e255440e6716c36d3e865c30c54fa4b3145c83053d6d8461e7f0f872b08",
             "c19533e0b6d7d355f11c7f3911e05f11d9b6d50a571496e71eae223d86f42e67d69574f6313ba1c2976bbc82452caca467e74108d5cda371574746d677620000",
         ].map(|sig| Signature::from_slice(&hex::decode(sig).expect(sig)).expect(sig));
->>>>>>> b7287798
 
         let signable_data = [
             "2343882840e27740d97be23e8940390af6c8d97d5878bdecd6462520b981eeb7",
@@ -1293,17 +1281,10 @@
             "45edc12b9c1457b82c499d90e702e29fc66474e2b8ca302bd3eb61dd2b7eb4b7",
         ];
 
-<<<<<<< HEAD
-        let previous_out_points = vec![
+        let previous_out_points = [
             OutPoint::placeholder_indexed(0),
             OutPoint::placeholder_indexed(1),
             OutPoint::placeholder_indexed(2),
-=======
-        let previous_out_points = [
-            OutPoint::new("g48dda5bbe9171a6656206ec56c595c5".to_owned(), 0),
-            OutPoint::new("gb875632ccf606eef2397124e6c2febf".to_owned(), 0),
-            OutPoint::new("g87ac5d1ddfa64329d8548b34c25ee5e".to_owned(), 0),
->>>>>>> b7287798
         ];
 
         let tx_in_address_signable_strings = [
@@ -1354,21 +1335,10 @@
             })
             .into_array().unwrap();
 
-<<<<<<< HEAD
-        let expected =
-            "f3d7b80f82f72260ba1b6235d608f0af871b7968ac1cde5ddf71a4a6b3385eec".to_owned();
-
-        let actual = construct_tx_ins_address(
-            TxVersion::V6,
-            &tx_ins,
-            &[], // TODO: this probably won't end up matching
-        );
-=======
         assert_eq!(
             tx_ins.each_ref().map(get_tx_in_address_signable_string),
             tx_in_address_signable_strings.map(str::to_owned),
             "tx_in_address_signable_string");
->>>>>>> b7287798
 
         assert_eq!(
             construct_tx_ins_address(&tx_ins),
