use crate::constants::*;
use crate::crypto::{sha3_256, sign_ed25519};
use crate::crypto::sign_ed25519::{self as sign, PublicKey, SecretKey};
use crate::primitives::asset::Asset;
use crate::primitives::druid::{DdeValues, DruidExpectation};
use crate::primitives::transaction::*;
use crate::script::lang::Script;
use crate::script::{OpCodes, StackEntry};
use std::collections::BTreeMap;
use tracing::debug;
use crate::utils::serialize_utils::bincode_encode_to_vec_standard;

pub struct ReceiverInfo {
    pub address: String,
    pub asset: Asset,
}

/// Builds a P2SH address
///
/// ### Arguments
///
/// * `script` - Script to build address for
#[allow(unused_variables)]
pub fn construct_p2sh_address(script: &Script) -> String {
    /*let bytes = bincode::serde::encode_to_vec(script, bincode::config::legacy()).unwrap();
    let mut addr = hex::encode(sha3_256::digest(&bytes));
    addr.insert(ZERO, P2SH_PREPEND as char);
    addr.truncate(STANDARD_ADDRESS_LENGTH);
    addr*/
    todo!("P2SH not yet supported!")
}

/// Builds an address from a public key
///
/// ### Arguments
///
/// * `pub_key` - A public key to build an address from
pub fn construct_address(pub_key: &PublicKey) -> String {
    hex::encode(sha3_256::digest(pub_key.as_ref()))
}

/// Constructs signable string for OutPoint
///
/// ### Arguments
///
/// * `out_point`   - OutPoint value
pub fn get_out_point_signable_string(out_point: &OutPoint) -> String {
    format!("{}-{}", out_point.n, out_point.t_hash)
}

/// Constructs signable hash for a TxIn
///
/// ### Arguments
///
/// * `previous_out`   - Previous transaction used as input
pub fn construct_tx_in_signable_hash(previous_out: &OutPoint) -> String {
    hex::encode(sha3_256::digest(
        get_out_point_signable_string(previous_out).as_bytes(),
    ))
}

/// Constructs signable string for an Asset
///
/// ### Arguments
///
/// * `asset`   - Asset to sign
pub fn get_asset_signable_string(asset: &Asset) -> String {
    match asset {
        Asset::Token(token_amount) => format!("Token:{}", token_amount.0),
        Asset::Item(item) => format!("Item:{}", item.amount),
    }
}

/// Constructs signable asset hash for a TxIn
///
/// ### Arguments
///
/// * `asset`   - Asset to sign
pub fn construct_tx_in_signable_asset_hash(asset: &Asset) -> String {
    hex::encode(sha3_256::digest(
        get_asset_signable_string(asset).as_bytes(),
    ))
}

/// Constructs signable string for a StackEntry
///
/// ### Arguments
///
/// * `entry`   - StackEntry to obtain signable string for
pub fn get_stack_entry_signable_string(entry: &StackEntry) -> String {
    match entry {
        StackEntry::Op(op) => format!("Op:{op}"),
        StackEntry::Signature(signature) => {
            format!("Signature:{}", hex::encode(signature.as_ref()))
        }
        StackEntry::PubKey(pub_key) => format!("PubKey:{}", hex::encode(pub_key.as_ref())),
        StackEntry::Num(num) => format!("Num:{num}"),
        StackEntry::Bytes(bytes) => format!("Bytes:{}", hex::encode(bytes)),
    }
}

/// Constructs signable string from both TxIns and TxOuts
///
/// ### Arguments
///
/// * `previous_out`   - The `OutPoint` of the `TxIn`
/// * `tx_outs`        - TxOut values
pub fn construct_tx_in_out_signable_hash(
    previous_out: &OutPoint,
    tx_outs: &[TxOut],
) -> String {
    let mut signable_list = tx_outs
        .iter()
        .map(|tx| {
            debug!("txout: {:?}", tx);
            serde_json::to_string(tx).unwrap()
        })
        .collect::<Vec<String>>();

    let tx_in_value = serde_json::to_string(previous_out).unwrap();

    signable_list.push(tx_in_value);
    let signable = signable_list.join("");
    debug!("Formatted string for signing: {signable}");
    debug!(
        "Hash: {:?}",
        hex::encode(sha3_256::digest(signable.as_bytes()))
    );

    hex::encode(sha3_256::digest(signable.as_bytes()))
}

/// Constructs signable string for Script stack
///
/// ### Arguments
///
/// * `stack`   - StackEntry vector
pub fn get_script_signable_string(stack: &[StackEntry]) -> String {
    stack
        .iter()
        .map(get_stack_entry_signable_string)
        .collect::<Vec<String>>()
        .join("-")
}

/// Constructs signable string for TxIn
///
/// ### Arguments
///
/// * `tx_in`   - TxIn value
pub fn get_tx_in_address_signable_string(tx_in: &TxIn) -> String {
    let out_point_signable_string = match &tx_in.previous_out {
        Some(out_point) => get_out_point_signable_string(out_point),
        None => "null".to_owned(),
    };
    let script_signable_string = get_script_signable_string(&tx_in.script_signature.stack);
    debug!("Formatted string: {out_point_signable_string}-{script_signable_string}");
    format!("{out_point_signable_string}-{script_signable_string}")
}

/// Constructs address for a TxIn collection
///
/// ### Arguments
///
/// * `tx_ins`   - TxIn collection
pub fn construct_tx_ins_address(tx_ins: &[TxIn]) -> String {
    let signable_tx_ins = tx_ins
        .iter()
        .map(get_tx_in_address_signable_string)
        .collect::<Vec<String>>()
        .join("-");
    hex::encode(sha3_256::digest(signable_tx_ins.as_bytes()))
}

/// Get all the hash to remove from UTXO set for the utxo_entries
///
/// ### Arguments
///
/// * `utxo_entries` - The entries to to provide an update for.
pub fn get_inputs_previous_out_point<'a>(
    utxo_entries: impl Iterator<Item = &'a Transaction>,
) -> impl Iterator<Item = &'a OutPoint> {
    utxo_entries
        .filter(|tx| !tx.is_create_tx())
        .flat_map(|val| val.inputs.iter())
        .map(|input| input.previous_out.as_ref().unwrap())
}

/// Get all the OutPoint and Transaction from the (hash,transactions)
///
/// ### Arguments
///
/// * `txs` - The entries to to provide an update for.
pub fn get_tx_with_out_point<'a>(
    txs: impl Iterator<Item = (&'a String, &'a Transaction)>,
) -> impl Iterator<Item = (OutPoint, &'a Transaction)> {
    txs.map(|(hash, tx)| (hash, tx, &tx.outputs))
        .flat_map(|(hash, tx, outs)| outs.iter().enumerate().map(move |(idx, _)| (hash, idx, tx)))
        .map(|(hash, idx, tx)| (OutPoint::new(hash.clone(), idx as i32), tx))
}

/// Get all the OutPoint and Transaction from the (hash,transactions)
///
/// ### Arguments
///
/// * `txs` - The entries to to provide an update for.
pub fn get_tx_with_out_point_cloned<'a>(
    txs: impl Iterator<Item = (&'a String, &'a Transaction)> + 'a,
) -> impl Iterator<Item = (OutPoint, Transaction)> + 'a {
    get_tx_with_out_point(txs).map(|(h, tx)| (h, tx.clone()))
}

/// Get all the OutPoint and TxOut from the (hash,transactions)
///
/// ### Arguments
///
/// * `txs` - The entries to to provide an update for.
pub fn get_tx_out_with_out_point<'a>(
    txs: impl Iterator<Item = (&'a String, &'a Transaction)>,
) -> impl Iterator<Item = (OutPoint, &'a TxOut)> {
    txs.map(|(hash, tx)| (hash, tx.outputs.iter()))
        .flat_map(|(hash, outs)| outs.enumerate().map(move |(idx, txo)| (hash, idx, txo)))
        .map(|(hash, idx, txo)| (OutPoint::new(hash.clone(), idx as i32), txo))
}

/// Get all fee outputs from the (hash,transactions)
///
/// ### Arguments
///
/// * `txs` - The entries to to provide an update for.
pub fn get_fees_with_out_point<'a>(
    txs: impl Iterator<Item = (&'a String, &'a Transaction)>,
) -> impl Iterator<Item = (OutPoint, &'a TxOut)> {
    txs.map(|(hash, tx)| (hash, tx.fees.iter()))
        .flat_map(|(hash, outs)| outs.enumerate().map(move |(idx, txo)| (hash, idx, txo)))
        .map(|(hash, idx, txo)| (OutPoint::new(hash.clone(), idx as i32), txo))
}

/// Get all fee outputs from the (hash,transactions)
///
/// ### Arguments
///
/// * `txs` - The entries to to provide an update for.
pub fn get_fees_with_out_point_cloned<'a>(
    txs: impl Iterator<Item = (&'a String, &'a Transaction)> + 'a,
) -> impl Iterator<Item = (OutPoint, TxOut)> + 'a {
    txs.map(|(hash, tx)| (hash, tx.fees.iter()))
        .flat_map(|(hash, outs)| outs.enumerate().map(move |(idx, txo)| (hash, idx, txo)))
        .map(|(hash, idx, txo)| (OutPoint::new(hash.clone(), idx as i32), txo.clone()))
}

/// Get all the OutPoint and TxOut from the (hash,transactions)
///
/// ### Arguments
///
/// * `txs` - The entries to to provide an update for.
pub fn get_tx_out_with_out_point_cloned<'a>(
    txs: impl Iterator<Item = (&'a String, &'a Transaction)> + 'a,
) -> impl Iterator<Item = (OutPoint, TxOut)> + 'a {
    get_tx_out_with_out_point(txs).map(|(o, txo)| (o, txo.clone()))
}

/// Constructs the UTXO set for the current state of the blockchain
///
/// ### Arguments
///
/// * `current_utxo` - The current UTXO set to be updated.
pub fn update_utxo_set(current_utxo: &mut BTreeMap<OutPoint, Transaction>) {
    let value_set: Vec<OutPoint> = get_inputs_previous_out_point(current_utxo.values())
        .cloned()
        .collect();
    value_set.iter().for_each(move |t_hash| {
        current_utxo.remove(t_hash);
    });
}

/// Constructs a search-valid hash for a transaction to be added to the blockchain
///
/// ### Arguments
///
/// * `tx`  - Transaction to hash
pub fn construct_tx_hash(tx: &Transaction) -> String {
    // TODO: jrabil: use tx.serialize() once we merge refactor/separate-tx-serialization
    let bytes = bincode_encode_to_vec_standard(tx).unwrap();
    let mut hash = hex::encode(sha3_256::digest(&bytes));
    hash.insert(ZERO, TX_PREPEND as char);
    hash.truncate(TX_HASH_LENGTH);
    hash
}

/// Constructs a valid TxIn for a new create asset transaction
///
/// ### Arguments
///
/// * `block_num`   - Block number
/// * `asset`       - Asset to create
/// * `public_key`  - Public key to sign with
/// * `secret_key`  - Corresponding private key
pub fn construct_create_tx_in(
    block_num: u64,
    asset: &Asset,
    public_key: PublicKey,
    secret_key: &SecretKey,
) -> TxIn {
    let asset_hash = construct_tx_in_signable_asset_hash(asset);
    let signature = sign::sign_detached(asset_hash.as_bytes(), secret_key);

    TxIn {
        previous_out: None,
        script_signature: Script::new_create_asset(block_num, asset_hash, signature, public_key),
    }
}

/// Constructs a item data asset for use in accepting payments
/// TODO: On compute, figure out a way to ease flow of items without issue for users
///
/// ### Arguments
///
/// * `block_num`           - Block number
/// * `public_key`          - Public key for the output address
/// * `secret_key`          - Corresponding secret key for signing data
/// * `amount`              - Amount of item assets to create
pub fn construct_item_create_tx(
    block_num: u64,
    public_key: PublicKey,
    secret_key: &SecretKey,
    amount: u64,
    genesis_hash_spec: GenesisTxHashSpec,
    fee: Option<ReceiverInfo>,
    metadata: Option<String>,
) -> Transaction {
    let genesis_hash = genesis_hash_spec.get_genesis_hash();
    let asset = Asset::item(amount, genesis_hash, metadata);
    let receiver_address = construct_address(&public_key);

    let tx_ins = vec![construct_create_tx_in(block_num, &asset, public_key, secret_key)];
    let tx_out = TxOut {
        value: asset,
        script_public_key: Some(receiver_address),
        ..Default::default()
    };

    construct_tx_core(tx_ins, vec![tx_out], fee)
}

/// Constructs a transaction to pay a receiver
///
/// TODO: Check whether the `amount` is valid in the TxIns
/// TODO: Call this a charity tx or something, as a payment is an exchange of goods
///
/// ### Arguments
///
/// * `tx_ins`              - Input/s to pay from
/// * `receiver_address`    - Address to send to
/// * `drs_block_hash`      - Hash of the block containing the original DRS. Only for data trades
/// * `asset`               - Asset to send
/// * `locktime`            - Block height below which the payment is restricted. "0" means no locktime
pub fn construct_payment_tx(
    tx_ins: &[TxInConstructor],
    receiver: ReceiverInfo,
    fee: Option<ReceiverInfo>,
    locktime: u64,
) -> Transaction {
    let tx_out = TxOut {
        value: receiver.asset,
        locktime,
        script_public_key: Some(receiver.address),
    };
    let tx_outs = vec![tx_out];
    let final_tx_ins = update_input_signatures(tx_ins, &tx_outs);

    construct_tx_core(final_tx_ins, tx_outs, fee)
}

/// Constructs a P2SH transaction to pay a receiver
///
/// ### Arguments
///
/// * `tx_ins`              - Input/s to pay from
/// * `script`              - Script to validate
/// * `drs_block_hash`      - Hash of the block containing the original DRS. Only for data trades
/// * `asset`               - Asset to send
/// * `locktime`            - Block height below which the payment is restricted. "0" means no locktime
#[allow(unused_variables)]
pub fn construct_p2sh_tx(
    tx_ins: &[TxInConstructor],
    fee: Option<ReceiverInfo>,
    script: &Script,
    asset: Asset,
    locktime: u64,
) -> Transaction {
    /*let script_hash = construct_p2sh_address(script);

    let tx_out = TxOut {
        value: asset,
        locktime,
        script_public_key: Some(script_hash),
    };
    let tx_outs = vec![tx_out];
    let final_tx_ins = update_input_signatures(tx_ins, &tx_outs);

    construct_tx_core(final_tx_ins, tx_outs, fee)*/
    todo!("P2SH not yet supported!")
}

/// Constructs a P2SH transaction to burn tokens
///
/// ### Arguments
///
/// * `tx_ins`  - Input/s to pay from
pub fn construct_burn_tx(
    tx_ins: &[TxInConstructor],
    fee: Option<ReceiverInfo>,
) -> Transaction {
    let s = vec![StackEntry::Op(OpCodes::OP_BURN)];
    let script = Script::from(s);
    let script_hash = construct_p2sh_address(&script);

    let tx_out = TxOut {
        script_public_key: Some(script_hash),
        ..Default::default()
    };
    let tx_outs = vec![tx_out];

    let final_tx_ins = update_input_signatures(tx_ins, &tx_outs);

    construct_tx_core(final_tx_ins, tx_outs, fee)
}

/// Constructs a transaction to pay a receiver
/// If TxIn collection does not add up to the exact amount to pay,
/// payer will always need to provide a return payment in tx_outs,
/// otherwise the excess will be burnt and unusable.
///
/// TODO: Check whether the `amount` is valid in the TxIns
/// TODO: Call this a charity tx or something, as a payment is an exchange of goods
///
/// ### Arguments
///
/// * `tx_ins`     - Address/es to pay from
/// * `tx_outs`    - Address/es to send to
pub fn construct_tx_core(
    tx_ins: Vec<TxIn>,
    tx_outs: Vec<TxOut>,
    fee: Option<ReceiverInfo>
) -> Transaction {
    let fee_tx_out = match fee {
        Some(fee) => vec![TxOut {
            value: fee.asset,
            locktime: 0,
            script_public_key: Some(fee.address),
        }],
        None => vec![],
    };

    Transaction {
        inputs: tx_ins,
        outputs: tx_outs,
        fees: fee_tx_out,
        ..Default::default()
    }
}

/// Constructs a core item-based payment transaction
///
/// ### Arguments
///
/// * `from_address`    - Address receiving asset from
/// * `to_address`      - Address sending asset to
/// * `asset`           - Asset to send
/// * `tx_ins`          - TxIns for outgoing transaction
/// * `out`             - The TxOut for this send
/// * `druid`           - DRUID to match on
pub fn construct_rb_tx_core(
    tx_ins: &[TxInConstructor],
    tx_outs: Vec<TxOut>,
    fee: Option<ReceiverInfo>,
    druid: String,
    druid_expectation: Vec<DruidExpectation>,
) -> Transaction {
    let tx_ins = update_input_signatures(tx_ins, &tx_outs);
    let mut tx = construct_tx_core(tx_ins, tx_outs, fee);

    tx.druid_info = Some(DdeValues {
        druid,
        participants: 2,
        expectations: druid_expectation,
        genesis_hash: None,
    });

    tx
}

/// Updates the input signatures with output information
/// 
/// ### Arguments
/// 
/// * `tx_ins`          - Inputs to the transaction
/// * `tx_outs`         - Outputs of the transaction
<<<<<<< HEAD
/// * `key_material`    - Key material for signing
pub fn update_input_signatures(tx_ins: &[TxIn], tx_outs: &[TxOut], key_material: &BTreeMap<OutPoint, (PublicKey, SecretKey)>) -> Vec<TxIn> {
    let mut tx_ins = tx_ins.to_vec();
    for tx_in in tx_ins.iter_mut() {
        if let Some(previous_out) = &tx_in.previous_out {
            if let Some((pk, sk)) = key_material.get(previous_out) {
                let signable_hash = construct_tx_in_out_signable_hash(previous_out, tx_outs);
                let script_signature = Script::pay2pkh(
                    signable_hash.clone(),
                    sign_detached(signable_hash.as_bytes(), sk),
                    *pk,
                    None,
                );

                tx_in.script_signature = script_signature;
=======
pub fn update_input_signatures(
    tx_ins: &[TxInConstructor],
    tx_outs: &[TxOut],
) -> Vec<TxIn> {
    tx_ins.iter()
        .map(|tx_in_ctor| construct_tx_in(tx_in_ctor, tx_outs))
        .collect()
}

/// Updates the input signature with output information
///
/// ### Arguments
///
/// * `tx_in`           - Input to the transaction
/// * `tx_outs`         - Outputs of the transaction
fn construct_tx_in(
    ctor: &TxInConstructor,
    tx_outs: &[TxOut],
) -> TxIn {
    match *ctor {
        TxInConstructor::Coinbase { .. } => todo!("Coinbase"),
        TxInConstructor::Create { block_number, asset, public_key, secret_key } =>
            construct_create_tx_in(block_number, asset, *public_key, secret_key),
        TxInConstructor::P2PKH { previous_out, public_key, secret_key } => {
            let signable_prev_out = TxIn {
                previous_out: Some(previous_out.clone()),
                script_signature: Script::new(),
            };
            let signable_hash = construct_tx_in_out_signable_hash(&signable_prev_out, tx_outs);
            let signature = sign_ed25519::sign_detached(signable_hash.as_bytes(), secret_key);

            TxIn {
                previous_out: Some(previous_out.clone()),
                script_signature: Script::pay2pkh(
                    hex::decode(&signable_hash).unwrap(),
                    signature,
                    *public_key,
                ),
>>>>>>> d7d3843e
            }
        }
    }
}

/// Constructs the "send" half of a item-based payment
/// transaction
///
/// ### Arguments
///
/// * `receiver_address`    - Own address to receive item to
/// * `amount`              - Amount of token to send
/// * `locktime`            - Block height to lock the current transaction to
pub fn construct_rb_payments_send_tx(
    tx_ins: &[TxInConstructor],
    mut tx_outs: Vec<TxOut>,
    fee: Option<ReceiverInfo>,
    receiver: ReceiverInfo,
    locktime: u64,
    druid_info: DdeValues,
) -> Transaction {
    let out = TxOut {
        value: receiver.asset,
        locktime,
        script_public_key: Some(receiver.address),
    };
    tx_outs.push(out);
    construct_rb_tx_core(
        tx_ins,
        tx_outs,
        fee,
        druid_info.druid,
        druid_info.expectations,
    )
}

/// Constructs the "receive" half of a item-based payment
/// transaction
///
/// ### Arguments
///
/// * `tx_ins`              - Inputs to item data asset
/// * `sender_address`      - Address of sender
/// * `sender_send_addr`    - Input hash used by sender to send tokens
/// * `own_address`         - Own address to receive tokens to
/// * `amount`              - Number of tokens expected
/// * `locktime`            - Block height below which the payment item is restricted. "0" means no locktime
/// * `druid`               - The matching DRUID value
pub fn construct_rb_receive_payment_tx(
    tx_ins: &[TxInConstructor],
    mut tx_outs: Vec<TxOut>,
    fee: Option<ReceiverInfo>,
    sender_address: String,
    locktime: u64,
    druid_info: DdeValues,
) -> Transaction {
    let out = TxOut {
        value: Asset::item(1, druid_info.genesis_hash, None),
        locktime,
        script_public_key: Some(sender_address),
    };
    tx_outs.push(out);
    construct_rb_tx_core(
        tx_ins,
        tx_outs,
        fee,
        druid_info.druid,
        druid_info.expectations,
    )
}

/// Constructs a dual double entry tx
///
/// ### Arguments
///
/// * `druid`                           - DRUID value to match with the other party
/// * `tx_ins`                          - Addresses to pay from
/// * `send_asset_drs_hash`             - Hash of the block containing the DRS for the sent asset. Only applicable to data trades
/// * `participants`                    - Participants in trade
/// * `(send_address, receive_address)` - Send and receive addresses as a tuple
/// * `(send_asset, receive_asset)`     - Send and receive assets as a tuple
pub fn construct_dde_tx(
    druid_info: DdeValues,
    tx_ins: &[TxInConstructor],
    tx_outs: Vec<TxOut>,
    fee: Option<ReceiverInfo>,
) -> Transaction {
    let tx_ins = update_input_signatures(tx_ins, &tx_outs);
    let mut tx = construct_tx_core(tx_ins, tx_outs, fee);

    tx.druid_info = Some(druid_info);

    tx
}

/*---- TESTS ----*/

#[cfg(test)]
mod tests {
    use std::sync::OnceLock;
    use super::*;
    use crate::crypto::sign_ed25519::{self as sign, Signature};
    use crate::primitives::asset::{AssetValues, ItemAsset, TokenAmount};
    use crate::utils::script_utils::tx_outs_are_valid;

    fn test_construct_valid_inputs() -> (Vec<TxInConstructor<'static>>, String) {
        static STATIC_VARS: OnceLock<(PublicKey, SecretKey, OutPoint)> = OnceLock::new();
        let (pk, sk, prev_out) = STATIC_VARS.get_or_init(|| {
            let (pk, sk) = sign_ed25519::gen_keypair();

            let t_hash = vec![0, 0, 0];
            let prev_out = OutPoint::new(hex::encode(t_hash), 0);
            (pk, sk, prev_out)
        });
        let drs_block_hash = hex::encode(vec![1, 2, 3, 4, 5, 6]);

        let tx_ins = vec![TxInConstructor::P2PKH {
            previous_out: prev_out,
            public_key: pk,
            secret_key: sk,
        }];

        (tx_ins, drs_block_hash)
    }

    #[test]
    #[should_panic]
    fn test_construct_a_valid_p2sh_tx() {
        /*let token_amount = TokenAmount(400000);
        let (tx_ins, _drs_block_hash) = test_construct_valid_inputs();
        let mut script = Script::new_for_coinbase(10);
        script.stack.push(StackEntry::Op(OpCodes::OP_DROP));

        let p2sh_tx = construct_p2sh_tx(&tx_ins, None, &script, Asset::Token(token_amount), 0);

        let spending_tx_hash = construct_tx_hash(&p2sh_tx);

        let tx_const = TxConstructor {
            previous_out: OutPoint::new(spending_tx_hash, 0),
        };

        let redeeming_tx_ins = construct_p2sh_redeem_tx_ins(tx_const, script.clone());
        let redeeming_tx = construct_payment_tx(
            redeeming_tx_ins,
            ReceiverInfo {
                address: hex::encode(vec![0; 32]),
                asset: Asset::Token(token_amount),
            },
            None,
            0,
        );
        let p2sh_script_pub_key = p2sh_tx.outputs[0].script_public_key.as_ref().unwrap();

        assert_eq!(Asset::Token(token_amount), p2sh_tx.outputs[0].value);
        assert_eq!(p2sh_script_pub_key.as_bytes()[0], P2SH_PREPEND);
        assert_eq!(p2sh_script_pub_key.len(), STANDARD_ADDRESS_LENGTH);
        assert!(tx_has_valid_p2sh_script(
            &redeeming_tx.inputs[0].script_signature,
            p2sh_tx.outputs[0].script_public_key.as_ref().unwrap()
        ));*/
        todo!("P2SH not yet supported!")

        // TODO: Add assertion for full tx validity
    }

    #[test]
    #[should_panic]
    fn test_construct_a_valid_burn_tx() {
        /*let token_amount = TokenAmount(400000);
        let (tx_ins, _drs_block_hash) = test_construct_valid_inputs();

        let burn_tx = construct_burn_tx(tx_ins, None);

        let spending_tx_hash = construct_tx_hash(&burn_tx);

        let tx_const = TxConstructor {
            previous_out: OutPoint::new(spending_tx_hash, 0),
        };

        let s = vec![StackEntry::Op(OpCodes::OP_BURN)];
        let script = Script::from(s);

        let redeeming_tx_ins = construct_p2sh_redeem_tx_ins(tx_const, script);
        let redeeming_tx = construct_payment_tx(
            redeeming_tx_ins,
            ReceiverInfo {
                address: hex::encode(vec![0; 32]),
                asset: Asset::Token(token_amount),
            },
            None,
            0,
        );
        let burn_script_pub_key = burn_tx.outputs[0].script_public_key.as_ref().unwrap();
        debug!("{:?}", burn_script_pub_key);

        assert_eq!(burn_script_pub_key.as_bytes()[0], P2SH_PREPEND);
        assert_eq!(burn_script_pub_key.len(), STANDARD_ADDRESS_LENGTH);
        assert!(!redeeming_tx.inputs[0].script_signature.interpret());
        assert!(!tx_has_valid_p2sh_script(
            &redeeming_tx.inputs[0].script_signature,
            burn_tx.outputs[0].script_public_key.as_ref().unwrap()
        ));*/
        todo!("P2SH not yet supported")

        // TODO: Add assertion for full tx validity
    }

    #[test]
    fn test_construct_a_valid_payment_tx() {
        let (tx_ins, _drs_block_hash) = test_construct_valid_inputs();

        let token_amount = TokenAmount(400000);
        let payment_tx = construct_payment_tx(
            &tx_ins,
            ReceiverInfo {
                address: hex::encode(vec![0; 32]),
                asset: Asset::Token(token_amount),
            },
            None,
            0,
        );
        assert_eq!(Asset::Token(token_amount), payment_tx.outputs[0].value);
        assert_eq!(
            payment_tx.outputs[0].script_public_key,
            Some(hex::encode(vec![0; 32]))
        );
    }

    #[test]
    /// Creates a valid payment transaction including fees
    fn test_construct_valid_payment_tx_with_fees() {
        let (tx_ins, _drs_block_hash) = test_construct_valid_inputs();

        let token_amount = TokenAmount(400000);
        let fee_amount = TokenAmount(1000);
        let payment_tx = construct_payment_tx(
            &tx_ins,
            ReceiverInfo {
                address: hex::encode(vec![0; 32]),
                asset: Asset::Token(token_amount),
            },
            Some(ReceiverInfo {
                address: hex::encode(vec![0; 32]),
                asset: Asset::Token(fee_amount),
            }),
            0,
        );
        assert_eq!(Asset::Token(token_amount), payment_tx.outputs[0].value);
        assert_eq!(Asset::Token(fee_amount), payment_tx.fees[0].value);
    }

    #[test]
    /// Creates a valid payment transaction including fees
    fn test_token_onspend_with_fees() {
        let (_pk, sk) = sign::gen_keypair();
        let (pk, _sk) = sign::gen_keypair();
        let t_hash = vec![0, 0, 0];
        let tokens = TokenAmount(400000);
        let fees = TokenAmount(1000);
        let prev_out = OutPoint::new(hex::encode(t_hash), 0);

        let tx_ins = [TxInConstructor::P2PKH {
            previous_out: &prev_out,
            public_key: &pk,
            secret_key: &sk,
        }];
        let payment_tx_valid = construct_payment_tx(
            &tx_ins,
            ReceiverInfo {
                address: hex::encode(vec![0; 32]),
                asset: Asset::Token(tokens),
            },
            Some(ReceiverInfo {
                address: hex::encode(vec![0; 32]),
                asset: Asset::Token(fees),
            }),
            0,
        );

        let tx_ins_spent = AssetValues::new(tokens + fees, BTreeMap::new());

        assert!(tx_outs_are_valid(
            &payment_tx_valid.outputs,
            &payment_tx_valid.fees,
            tx_ins_spent
        ));
    }

    #[test]
    /// Checks the validity of on-spend for items with fees
    fn test_item_onspend_with_fees() {
        let (_pk, sk) = sign::gen_keypair();
        let (pk, _sk) = sign::gen_keypair();
        let t_hash = vec![0, 0, 0];
        let fees = TokenAmount(1000);
        let prev_out = OutPoint::new(hex::encode(t_hash), 0);

        let drs_tx_hash = "item_tx_hash".to_string();
        let item_asset_valid = ItemAsset::new(1000, Some(drs_tx_hash.clone()), None);

        let tx_ins = [TxInConstructor::P2PKH {
            previous_out: &prev_out,
            public_key: &pk,
            secret_key: &sk,
        }];
        let payment_tx_valid = construct_payment_tx(
            &tx_ins,
            ReceiverInfo {
                address: hex::encode(vec![0; 32]),
                asset: Asset::Item(item_asset_valid),
            },
            Some(ReceiverInfo {
                address: hex::encode(vec![0; 32]),
                asset: Asset::Token(fees),
            }),
            0,
        );

        let mut btree = BTreeMap::new();
        btree.insert(drs_tx_hash, 1000);
        let tx_ins_spent = AssetValues::new(fees, btree);

        assert!(tx_outs_are_valid(
            &payment_tx_valid.outputs,
            &payment_tx_valid.fees,
            tx_ins_spent
        ));
    }

    #[test]
    /// Checks the validity of the metadata on-spend for items
    fn test_item_onspend_metadata() {
        let (_pk, sk) = sign::gen_keypair();
        let (pk, _sk) = sign::gen_keypair();
        let t_hash = vec![0, 0, 0];
        let prev_out = OutPoint::new(hex::encode(t_hash), 0);

        let genesis_hash = "item_tx_hash".to_string();
        let item_asset_valid = ItemAsset::new(1000, Some(genesis_hash.clone()), None);

        let tx_ins = [TxInConstructor::P2PKH {
            previous_out: &prev_out,
            public_key: &pk,
            secret_key: &sk,
        }];
        let payment_tx_valid = construct_payment_tx(
            &tx_ins,
            ReceiverInfo {
                address: hex::encode(vec![0; 32]),
                asset: Asset::Item(item_asset_valid),
            },
            None,
            0,
        );

        let mut btree = BTreeMap::new();
        btree.insert(genesis_hash, 1000);
        let tx_ins_spent = AssetValues::new(TokenAmount(0), btree);

        assert!(tx_outs_are_valid(
            &payment_tx_valid.outputs,
            &[],
            tx_ins_spent
        ));
    }

    #[test]
    // Creates a valid UTXO set
    fn test_construct_valid_utxo_set() {
        let (pk, sk) = sign::gen_keypair();

        let t_hash_1 = hex::encode(vec![0, 0, 0]);

        let prev_out = OutPoint::new(hex::encode(t_hash_1), 0);

        let token_amount = TokenAmount(400000);
        let tx_ins_1 = [TxInConstructor::P2PKH {
            previous_out: &prev_out,
            public_key: &pk,
            secret_key: &sk,
        }];
        let payment_tx_1 = construct_payment_tx(
            &tx_ins_1,
            ReceiverInfo {
                address: hex::encode(vec![0; 32]),
                asset: Asset::Token(token_amount),
            },
            None,
            0,
        );
        let tx_1_hash = construct_tx_hash(&payment_tx_1);
        let tx_1_out_p = OutPoint::new(tx_1_hash.clone(), 0);

        // Second tx referencing first
        let tx_ins_2 = [TxInConstructor::P2PKH {
            previous_out: &tx_1_out_p,
            public_key: &pk,
            secret_key: &sk,
        }];
        let tx_outs = vec![TxOut::new_token_amount(
            hex::encode(vec![0; 32]),
            token_amount,
            None,
        )];
        let tx_ins_2 = update_input_signatures(&tx_ins_2, &tx_outs);
        let payment_tx_2 = construct_tx_core(tx_ins_2, tx_outs, None);

        let tx_2_hash = construct_tx_hash(&payment_tx_2);
        let tx_2_out_p = OutPoint::new(tx_2_hash, 0);

        // BTreemap
        let mut btree = BTreeMap::new();
        btree.insert(tx_1_out_p, payment_tx_1);
        btree.insert(tx_2_out_p.clone(), payment_tx_2);

        update_utxo_set(&mut btree);

        // Check that only one entry remains
        assert_eq!(btree.len(), 1);
        assert_ne!(btree.get(&tx_2_out_p), None);
    }

    #[test]
    // Creates a valid DDE transaction
    fn test_construct_a_valid_dde_tx() {
        let (_pk, sk) = sign::gen_keypair();
        let (pk, _sk) = sign::gen_keypair();
        let t_hash = hex::encode(vec![0, 0, 0]);
        let prev_out = OutPoint::new(hex::encode(&t_hash), 0);

        let to_asset = "2222".to_owned();
        let data = Asset::Item(ItemAsset {
            metadata: Some("hello".to_string()),
            amount: 1,
            genesis_hash: None,
        });

        let tx_ins = [TxInConstructor::P2PKH {
            previous_out: &prev_out,
            public_key: &pk,
            secret_key: &sk,
        }];
        let tx_outs = vec![TxOut {
            value: data.clone(),
            script_public_key: Some(to_asset.clone()),
            ..Default::default()
        }];

<<<<<<< HEAD
        let from_addr = construct_tx_ins_address(&tx_ins);
=======
        // TODO: jrabil
        /*let bytes = match serialize(&tx_ins) {
            Ok(bytes) => bytes,
            Err(_) => vec![],
        };
        let from_addr = hex::encode(bytes);*/
        let from_addr = hex::encode(vec![0; 32]);
>>>>>>> d7d3843e

        // DDE params
        let druid = hex::encode(vec![1, 2, 3, 4, 5]);
        let participants = 2;
        let expects = vec![DruidExpectation {
            from: from_addr,
            to: to_asset,
            asset: data.clone(),
        }];

        // Actual DDE
        let druid_info = DdeValues {
            druid: druid.clone(),
            participants,
            expectations: expects.clone(),
            genesis_hash: None,
        };
        let dde = construct_dde_tx(druid_info, &tx_ins, tx_outs, None);

        assert_eq!(dde.druid_info.clone().unwrap().druid, druid);
        assert_eq!(dde.outputs[0].clone().value, data);
        assert_eq!(dde.druid_info.unwrap().participants, participants);
    }

    #[test]
    // Creates a valid item based tx pair
    fn test_construct_a_valid_item_tx_pair() {
        // Arrange
        //
        let amount = TokenAmount(33);
        let payment = TokenAmount(11);
        let druid = "VALUE".to_owned();

        let tx_input = [];
        let from_addr = construct_tx_ins_address(&tx_input);
        let tx_input = [];

        let alice_addr = "1111".to_owned();
        let bob_addr = "00000".to_owned();

        let sender_address_excess = "11112".to_owned();

        // Act
        //
        let send_tx = {
            let excess_tx_out =
                TxOut::new_token_amount(sender_address_excess, amount - payment, None);

            let expectation = DruidExpectation {
                from: from_addr.clone(),
                to: alice_addr.clone(),
                asset: Asset::item(1, Some("genesis_hash".to_owned()), None),
            };

            let mut tx = construct_rb_payments_send_tx(
                &tx_input,
                Vec::new(),
                None,
                ReceiverInfo {
                    address: bob_addr.clone(),
                    asset: Asset::Token(payment),
                },
                0,
                DdeValues {
                    druid: druid.clone(),
                    participants: 2,
                    expectations: vec![expectation],
                    genesis_hash: None,
                },
            );

            tx.outputs.push(excess_tx_out);

            tx
        };

        let recv_tx = {
            let expectation = DruidExpectation {
                from: from_addr,
                to: bob_addr,
                asset: Asset::Token(payment),
            };

            let druid_info = DdeValues {
                druid: druid.clone(),
                participants: 2,
                expectations: vec![expectation],
                genesis_hash: Some("genesis_hash".to_owned()),
            };

            // create the sender that match the receiver.
            construct_rb_receive_payment_tx(&tx_input, Vec::new(), None, alice_addr, 0, druid_info)
        };

        // Assert
        assert_eq!(
            send_tx
                .druid_info
                .as_ref()
                .map(|v| (&v.druid, v.participants)),
            Some((&druid, 2))
        );
        assert_eq!(
            recv_tx
                .druid_info
                .as_ref()
                .map(|v| (&v.druid, v.participants)),
            Some((&druid, 2))
        );
    }

    #[test]
    // Test valid address construction; should correlate with test on wallet
    fn test_construct_valid_addresses() {
        //
        // Arrange
        //
        let pub_keys = [
            "5371832122a8e804fa3520ec6861c3fa554a7f6fb617e6f0768452090207e07c",
            "6e86cc1fc5efbe64c2690efbb966b9fe1957facc497dce311981c68dac88e08c",
            "8b835e00c57ebff6637ec32276f2c6c0df71129c8f0860131a78a4692a0b59dc",
        ]
        .iter()
        .map(|v| hex::decode(v).unwrap())
        .map(|v| PublicKey::from_slice(&v).unwrap())
        .collect::<Vec<PublicKey>>();

        //
        // Act
        //
        let actual_pub_addresses: Vec<String> = pub_keys
            .iter()
            .map(construct_address)
            .collect();

        //
        // Assert
        //
        let expected_pub_addresses = vec![
            "5423e6bd848e0ce5cd794e55235c23138d8833633cd2d7de7f4a10935178457b",
            "77516e2d91606250e625546f86702510d2e893e4a27edfc932fdba03c955cc1b",
            "4cfd64a6692021fc417368a866d33d94e1c806747f61ac85e0b3935e7d5ed925",
        ];
        assert_eq!(actual_pub_addresses, expected_pub_addresses);
    }

    #[test]
    // Test TxIn signable hash construction; should correlate with test on wallet
    fn test_construct_valid_tx_in_signable_hash() {
        //
        // Arrange
        //
        let out_points = vec![
            OutPoint::new("000000".to_owned(), 0),
            OutPoint::new("000001".to_owned(), 0),
            OutPoint::new("000002".to_owned(), 0),
        ];

        //
        // Act
        //
        let actual: Vec<String> = out_points
            .iter()
            .map(construct_tx_in_signable_hash)
            .collect();

        let expected: Vec<String> = vec![
            "927b3411743452e5e0d73e9e40a4fa3c842b3d00dabde7f9af7e44661ce02c88".to_owned(),
            "754dc248d1c847e8a10c6f8ded6ccad96381551ebb162583aea2a86b9bb78dfa".to_owned(),
            "5585c6f74d5c55f1ab457c31671822ba28c78c397cce1e11680b9f3852f96edb".to_owned(),
        ];

        //
        // Assert
        //
        assert_eq!(actual, expected);
    }

    #[test]
    // Test TxIn signable asset hash construction; should correlate with test on wallet
    fn test_construct_valid_tx_in_signable_asset_hash() {
        //
        // Arrange
        //
        let assets = vec![Asset::token_u64(1), Asset::item(1, None, None)];

        //
        // Act
        //
        let actual: Vec<String> = assets
            .iter()
            .map(construct_tx_in_signable_asset_hash)
            .collect();

        let expected: Vec<String> = vec![
            "a5b2f5e8dcf824aee45b81294ff8049b680285b976cc6c8fa45eb070acfc5974".to_owned(),
            "cb8f6cba3a62cfb7cd14245f19509b800da3dd446b6d902290efbcc91b3cee0d".to_owned(),
        ];

        //
        // Assert
        //
        assert_eq!(actual, expected);
    }

    #[test]
    // Test valid TxIn address construction; should correlate with test on wallet
    fn test_construct_valid_tx_ins_address() {
        //
        // Arrange
        //
        let pub_keys = [
            "5e6d463ec66d7999769fa4de56f690dfb62e685b97032f5926b0cb6c93ba83c6",
            "58272ba93c1e79df280d4c417de47dbf6a7e330ba52793d7baa8e00ae5c34e59",
            "efa9dcba0f3282b3ed4a6aa1ccdb169d6685a30d7b2af7a2171a5682f3112359",
        ];

        let signatures = ["660e4698d817d409feb209699b15935048c8b3c4ac86a23f25b05aa32fb8b87e7cd029b83220d31a0b2717bd63b47a320a7728355d7fae43a665d6e27743e20d", 
            "fd107c9446cdcbd8fbb0d6b88c73067c9bd15de03fff677b0129acf1bd2d14a5ab8a63c7eb6fe8c5acc4b44b033744760847194a15b006368d178c85243d0605", 
            "e1a436bbfcb3e411be1ce6088cdb4c39d7e79f8fe427943e74307e43864fd0f6ef26123f1439b92c075edd031d17feb4dd265c6fcc2e5ed571df48a03c396100"];

        let signable_data = [
            "927b3411743452e5e0d73e9e40a4fa3c842b3d00dabde7f9af7e44661ce02c88",
            "754dc248d1c847e8a10c6f8ded6ccad96381551ebb162583aea2a86b9bb78dfa",
            "5585c6f74d5c55f1ab457c31671822ba28c78c397cce1e11680b9f3852f96edb",
        ];

        let previous_out_points = vec![
            OutPoint::new("000000".to_owned(), 0),
            OutPoint::new("000001".to_owned(), 0),
            OutPoint::new("000002".to_owned(), 0),
        ];

        //
        // Act
        //
        let tx_ins: Vec<TxIn> = (0..3)
            .map(|n| {
                let sig_data = signable_data[n].to_owned();
                let sig =
                    Signature::from_slice(hex::decode(signatures[n]).unwrap().as_ref()).unwrap();
                let pk = PublicKey::from_slice(hex::decode(pub_keys[n]).unwrap().as_ref()).unwrap();

                let script = Script::pay2pkh(hex::decode(&sig_data).unwrap(), sig, pk);
                let out_p = previous_out_points[n].clone();

                TxIn::new_from_input(out_p, script)
            })
            .collect();

        let expected =
            "c8b62d379f07602956207ea473ce20d9752d24ad6e6cd43cb042d024d7c6a468".to_owned();
        let actual = construct_tx_ins_address(&tx_ins);

        //
        // Assert
        //
        assert_eq!(actual, expected);
    }
}<|MERGE_RESOLUTION|>--- conflicted
+++ resolved
@@ -497,23 +497,6 @@
 /// 
 /// * `tx_ins`          - Inputs to the transaction
 /// * `tx_outs`         - Outputs of the transaction
-<<<<<<< HEAD
-/// * `key_material`    - Key material for signing
-pub fn update_input_signatures(tx_ins: &[TxIn], tx_outs: &[TxOut], key_material: &BTreeMap<OutPoint, (PublicKey, SecretKey)>) -> Vec<TxIn> {
-    let mut tx_ins = tx_ins.to_vec();
-    for tx_in in tx_ins.iter_mut() {
-        if let Some(previous_out) = &tx_in.previous_out {
-            if let Some((pk, sk)) = key_material.get(previous_out) {
-                let signable_hash = construct_tx_in_out_signable_hash(previous_out, tx_outs);
-                let script_signature = Script::pay2pkh(
-                    signable_hash.clone(),
-                    sign_detached(signable_hash.as_bytes(), sk),
-                    *pk,
-                    None,
-                );
-
-                tx_in.script_signature = script_signature;
-=======
 pub fn update_input_signatures(
     tx_ins: &[TxInConstructor],
     tx_outs: &[TxOut],
@@ -538,11 +521,7 @@
         TxInConstructor::Create { block_number, asset, public_key, secret_key } =>
             construct_create_tx_in(block_number, asset, *public_key, secret_key),
         TxInConstructor::P2PKH { previous_out, public_key, secret_key } => {
-            let signable_prev_out = TxIn {
-                previous_out: Some(previous_out.clone()),
-                script_signature: Script::new(),
-            };
-            let signable_hash = construct_tx_in_out_signable_hash(&signable_prev_out, tx_outs);
+            let signable_hash = construct_tx_in_out_signable_hash(previous_out, tx_outs);
             let signature = sign_ed25519::sign_detached(signable_hash.as_bytes(), secret_key);
 
             TxIn {
@@ -552,7 +531,6 @@
                     signature,
                     *public_key,
                 ),
->>>>>>> d7d3843e
             }
         }
     }
@@ -1001,17 +979,7 @@
             ..Default::default()
         }];
 
-<<<<<<< HEAD
-        let from_addr = construct_tx_ins_address(&tx_ins);
-=======
-        // TODO: jrabil
-        /*let bytes = match serialize(&tx_ins) {
-            Ok(bytes) => bytes,
-            Err(_) => vec![],
-        };
-        let from_addr = hex::encode(bytes);*/
-        let from_addr = hex::encode(vec![0; 32]);
->>>>>>> d7d3843e
+        let from_addr = construct_tx_ins_address(&update_input_signatures(&tx_ins, &tx_outs));
 
         // DDE params
         let druid = hex::encode(vec![1, 2, 3, 4, 5]);
