--- conflicted
+++ resolved
@@ -177,13 +177,8 @@
             };
             let excess_tx_out =
                 TxOut::new_token_amount(sender_address_excess, amount - payment, None);
-<<<<<<< HEAD
-            
+
             let (pk, sk) = Placeholder::placeholder();
-=======
-
-            let (pk, sk) = sign::gen_keypair();
->>>>>>> 7bf4c4e7
             let prev_out = OutPoint::new("t_hash".to_string(), 0);
             key_material.insert(prev_out, (pk, sk));
 
