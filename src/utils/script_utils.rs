--- conflicted
+++ resolved
@@ -203,7 +203,6 @@
         it.next(),
         it.next(),
     ) {
-<<<<<<< HEAD
         Some((*block_number as u64, b, signature, public_key))
     } else {
         None
@@ -227,8 +226,6 @@
     }
 
     if let Some((_, b, _, _)) = match_create_script(script) {
-=======
->>>>>>> 48030e6b
         // For legacy reasons, the hashed data is the hex representation of the data rather than
         // the data itself.
         let b_hex = hex::encode(b);
@@ -246,18 +243,10 @@
 ///
 /// ### Arguments
 ///
-<<<<<<< HEAD
 /// * `script`      - Script to match
 pub fn match_p2pkh_script(
     script: &Script,
 ) -> Option<(&Vec<u8>, &Signature, &PublicKey, &Vec<u8>)> {
-=======
-/// * `script`          - Script to validate
-/// * `outpoint_hash`   - Hash of the corresponding outpoint
-/// * `tx_out_pub_key`  - Public key of the previous tx_out
-// TODO: The last two operands should be converted to the corresponding types
-fn tx_has_valid_p2pkh_sig(script: &Script, outpoint_hash: &str, tx_out_pub_key: &str) -> bool {
->>>>>>> 48030e6b
     let mut it = script.stack.iter();
     if let (
         Some(StackEntry::Bytes(check_data)),
@@ -265,11 +254,7 @@
         Some(StackEntry::PubKey(public_key)),
         Some(StackEntry::Op(OpCodes::OP_DUP)),
         Some(StackEntry::Op(OpCodes::OP_HASH256)),
-<<<<<<< HEAD
         Some(StackEntry::Bytes(public_key_hash)),
-=======
-        Some(StackEntry::Bytes(h)),
->>>>>>> 48030e6b
         Some(StackEntry::Op(OpCodes::OP_EQUALVERIFY)),
         Some(StackEntry::Op(OpCodes::OP_CHECKSIG)),
         None,
@@ -431,14 +416,8 @@
         /// error item type
         let mut stack = Stack::new();
         stack.push(StackEntry::Bytes(Vec::new()));
-<<<<<<< HEAD
-        let mut cond_stack = ConditionStack::new();
-        let b = op_if(&mut stack, &mut cond_stack);
-        assert!(!b);
-=======
         let b = op_if(&mut stack);
         assert_eq!(b, Err(ScriptError::ItemType));
->>>>>>> 48030e6b
         /// error num items
         let mut stack = Stack::new();
         let b = op_if(&mut stack);
@@ -477,14 +456,8 @@
         /// error item type
         let mut stack = Stack::new();
         stack.push(StackEntry::Bytes(Vec::new()));
-<<<<<<< HEAD
-        let mut cond_stack = ConditionStack::new();
-        let b = op_notif(&mut stack, &mut cond_stack);
-        assert!(!b);
-=======
         let b = op_notif(&mut stack);
         assert_eq!(b, Err(ScriptError::ItemType));
->>>>>>> 48030e6b
         /// error num items
         let mut stack = Stack::new();
         let b = op_notif(&mut stack);
@@ -2019,11 +1992,7 @@
         /// op_hash256([]) -> fail
         let mut stack = Stack::new();
         let b = op_hash256(&mut stack);
-<<<<<<< HEAD
-        assert!(!b)
-=======
-        assert_eq!(b, Err(ScriptError::StackEmpty));
->>>>>>> 48030e6b
+        assert_eq!(b, Err(ScriptError::StackEmpty));
     }
 
     #[test]
@@ -2461,11 +2430,7 @@
         // empty script
         let v = vec![];
         let script = Script::from(v);
-<<<<<<< HEAD
-        assert!(!script.interpret());
-=======
         assert_eq!(script.interpret_full(), Err(ScriptError::EndStackDepth(0)));
->>>>>>> 48030e6b
         // OP_0
         let v = vec![StackEntry::Op(OpCodes::OP_0)];
         let script = Script::from(v);
@@ -2487,11 +2452,7 @@
         // script length <= 10000 bytes
         let v = vec![StackEntry::Bytes("a".repeat(500).as_bytes().to_vec()); 20];
         let script = Script::from(v);
-<<<<<<< HEAD
-        assert!(!script.interpret());
-=======
         assert_eq!(script.interpret_full(), Err(ScriptError::EndStackDepth(20)));
->>>>>>> 48030e6b
         // script length > 10000 bytes
         let v = vec![StackEntry::Bytes("a".repeat(500).as_bytes().to_vec()); 21];
         let script = Script::from(v);
@@ -2499,11 +2460,7 @@
         // # opcodes <= 201
         let v = vec![StackEntry::Op(OpCodes::OP_1); MAX_OPS_PER_SCRIPT as usize];
         let script = Script::from(v);
-<<<<<<< HEAD
-        assert!(!script.interpret());
-=======
         assert_eq!(script.interpret_full(), Err(ScriptError::EndStackDepth(MAX_OPS_PER_SCRIPT as usize)));
->>>>>>> 48030e6b
         // # opcodes > 201
         let v = vec![StackEntry::Op(OpCodes::OP_1); (MAX_OPS_PER_SCRIPT + 1) as usize];
         let script = Script::from(v);
@@ -2511,11 +2468,7 @@
         // # items on interpreter stack <= 1000
         let v = vec![StackEntry::Num(1); MAX_STACK_SIZE as usize];
         let script = Script::from(v);
-<<<<<<< HEAD
-        assert!(!script.interpret());
-=======
         assert_eq!(script.interpret_full(), Err(ScriptError::EndStackDepth(MAX_STACK_SIZE as usize)));
->>>>>>> 48030e6b
         // # items on interpreter stack > 1000
         let v = vec![StackEntry::Num(1); (MAX_STACK_SIZE + 1) as usize];
         let script = Script::from(v);
@@ -2718,13 +2671,7 @@
         for entry in tx_values {
             let mut new_tx_in = TxIn::new();
             new_tx_in.script_signature = Script::multisig_validation(
-<<<<<<< HEAD
-                m,
-                entry.pub_keys.len(),
                 entry.previous_out.t_hash.as_ref().to_vec(),
-=======
-                hex::decode(&entry.previous_out.t_hash).unwrap(),
->>>>>>> 48030e6b
                 entry.signatures,
                 entry.pub_keys,
             );
@@ -2743,12 +2690,8 @@
         for entry in tx_values {
             let mut new_tx_in = TxIn::new();
             new_tx_in.script_signature = Script::member_multisig(
-<<<<<<< HEAD
                 // TODO: is this check_data correct?
                 entry.previous_out.t_hash.as_ref().to_vec(),
-=======
-                hex::decode(&entry.previous_out.t_hash).unwrap(),
->>>>>>> 48030e6b
                 entry.pub_keys[0],
                 entry.signatures[0],
             );
@@ -2799,15 +2742,9 @@
     #[test]
     /// Checks that correct member multisig scripts are validated as such
     fn test_pass_member_multisig_valid() {
-<<<<<<< HEAD
         let (pk, sk) = sign::gen_keypair().unwrap();
         let t_hash = TxHash::placeholder();
         let signature = sign::sign_detached(hex::encode(t_hash.as_ref()).as_bytes(), &sk);
-=======
-        let (pk, sk) = sign::gen_keypair();
-        let t_hash = hex::encode(vec![0, 0, 0]);
-        let signature = sign::sign_detached(t_hash.as_bytes(), &sk);
->>>>>>> 48030e6b
 
         let tx_const = TxConstructor {
             previous_out: OutPoint::new_from_hash(t_hash, 0),
@@ -2823,17 +2760,10 @@
     #[test]
     /// Checks that incorrect member multisig scripts are validated as such
     fn test_fail_member_multisig_invalid() {
-<<<<<<< HEAD
         let (_pk, sk) = sign::gen_keypair().unwrap();
         let (pk, _sk) = sign::gen_keypair().unwrap();
         let t_hash = TxHash::placeholder();
         let signature = sign::sign_detached(t_hash.as_ref(), &sk);
-=======
-        let (_pk, sk) = sign::gen_keypair();
-        let (pk, _sk) = sign::gen_keypair();
-        let t_hash = hex::encode(vec![0, 0, 0]);
-        let signature = sign::sign_detached(t_hash.as_bytes(), &sk);
->>>>>>> 48030e6b
 
         let tx_const = TxConstructor {
             previous_out: OutPoint::new_from_hash(t_hash, 0),
@@ -2849,16 +2779,8 @@
     #[test]
     /// Checks that correct p2pkh transaction signatures are validated as such
     fn test_pass_p2pkh_sig_valid() {
-<<<<<<< HEAD
         let (pk, sk) = sign::gen_keypair().unwrap();
         let outpoint = OutPoint::placeholder();
-=======
-        let (pk, sk) = sign::gen_keypair();
-        let outpoint = OutPoint {
-            t_hash: hex::encode(vec![0, 0, 0]),
-            n: 0,
-        };
->>>>>>> 48030e6b
         let mut key_material = BTreeMap::new();
         key_material.insert(outpoint.clone(), (pk, sk));
 
@@ -2885,18 +2807,9 @@
     #[test]
     /// Checks that invalid p2pkh transaction signatures are validated as such
     fn test_fail_p2pkh_sig_invalid() {
-<<<<<<< HEAD
         let (pk, sk) = sign::gen_keypair().unwrap();
         let (second_pk, _s) = sign::gen_keypair().unwrap();
         let outpoint = OutPoint::placeholder();
-=======
-        let (pk, sk) = sign::gen_keypair();
-        let (second_pk, _s) = sign::gen_keypair();
-        let outpoint = OutPoint {
-            t_hash: hex::encode(vec![0, 0, 0]),
-            n: 0,
-        };
->>>>>>> 48030e6b
 
         let hash_to_sign = construct_tx_in_signable_hash(&outpoint);
         let signature = sign::sign_detached(hash_to_sign.as_bytes(), &sk);
@@ -2920,16 +2833,8 @@
     #[test]
     /// Checks that invalid p2pkh transaction signatures are validated as such
     fn test_fail_p2pkh_sig_script_empty() {
-<<<<<<< HEAD
         let (pk, sk) = sign::gen_keypair().unwrap();
         let outpoint = OutPoint::placeholder();
-=======
-        let (pk, sk) = sign::gen_keypair();
-        let outpoint = OutPoint {
-            t_hash: hex::encode(vec![0, 0, 0]),
-            n: 0,
-        };
->>>>>>> 48030e6b
 
         let hash_to_sign = construct_tx_in_signable_hash(&outpoint);
         let signature = sign::sign_detached(hash_to_sign.as_bytes(), &sk);
@@ -2962,16 +2867,8 @@
     #[test]
     /// Checks that invalid p2pkh transaction signatures are validated as such
     fn test_fail_p2pkh_sig_script_invalid_struct() {
-<<<<<<< HEAD
         let (pk, sk) = sign::gen_keypair().unwrap();
         let outpoint = OutPoint::placeholder();
-=======
-        let (pk, sk) = sign::gen_keypair();
-        let outpoint = OutPoint {
-            t_hash: hex::encode(vec![0, 0, 0]),
-            n: 0,
-        };
->>>>>>> 48030e6b
 
         let hash_to_sign = construct_tx_in_signable_hash(&outpoint);
         let signature = sign::sign_detached(hash_to_sign.as_bytes(), &sk);
@@ -3008,17 +2905,10 @@
     #[test]
     /// Checks that correct multisig validation signatures are validated as such
     fn test_pass_multisig_validation_valid() {
-<<<<<<< HEAD
         let (first_pk, first_sk) = sign::gen_keypair().unwrap();
         let (second_pk, second_sk) = sign::gen_keypair().unwrap();
         let (third_pk, third_sk) = sign::gen_keypair().unwrap();
         let check_data = TxHash::placeholder();
-=======
-        let (first_pk, first_sk) = sign::gen_keypair();
-        let (second_pk, second_sk) = sign::gen_keypair();
-        let (third_pk, third_sk) = sign::gen_keypair();
-        let check_data = hex::encode(vec![0, 0, 0]);
->>>>>>> 48030e6b
 
         let m = 2;
         let first_sig = sign::sign_detached(hex::encode(check_data.as_ref()).as_bytes(), &first_sk);
@@ -3064,14 +2954,8 @@
         //
         // Arrange
         //
-<<<<<<< HEAD
         let (pk, sk) = sign::gen_keypair().unwrap();
         let tx_outpoint = OutPoint::placeholder();
-=======
-        let (pk, sk) = sign::gen_keypair();
-        let tx_hash = hex::encode(vec![0, 0, 0]);
-        let tx_outpoint = OutPoint::new(tx_hash, 0);
->>>>>>> 48030e6b
         let script_public_key = construct_address(&pk);
         let tx_in_previous_out =
             TxOut::new_token_amount(script_public_key.clone(), TokenAmount(5), locktime);
@@ -3293,17 +3177,10 @@
     #[test]
     /// Checks that incorrect member interpret scripts are validated as such
     fn test_fail_interpret_valid() {
-<<<<<<< HEAD
         let (_pk, sk) = sign::gen_keypair().unwrap();
         let (pk, _sk) = sign::gen_keypair().unwrap();
         let t_hash = TxHash::placeholder();
         let signature = sign::sign_detached(t_hash.as_ref(), &sk);
-=======
-        let (_pk, sk) = sign::gen_keypair();
-        let (pk, _sk) = sign::gen_keypair();
-        let t_hash = hex::encode(vec![0, 0, 0]);
-        let signature = sign::sign_detached(t_hash.as_bytes(), &sk);
->>>>>>> 48030e6b
 
         let tx_const = TxConstructor {
             previous_out: OutPoint::new_from_hash(t_hash, 0),
@@ -3319,15 +3196,9 @@
     #[test]
     /// Checks that interpret scripts are validated as such
     fn test_pass_interpret_valid() {
-<<<<<<< HEAD
         let (pk, sk) = sign::gen_keypair().unwrap();
         let t_hash = TxHash::placeholder();
         let signature = sign::sign_detached(hex::encode(t_hash.as_ref()).as_bytes(), &sk);
-=======
-        let (pk, sk) = sign::gen_keypair();
-        let t_hash = hex::encode(vec![0, 0, 0]);
-        let signature = sign::sign_detached(t_hash.as_bytes(), &sk);
->>>>>>> 48030e6b
 
         let tx_const = TxConstructor {
             previous_out: OutPoint::new_from_hash(t_hash, 0),
